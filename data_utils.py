--- conflicted
+++ resolved
@@ -1,22 +1,11 @@
 import polars as pl
 import os
 import json
-import plotly.express as px
-from sklearn.preprocessing import StandardScaler, MinMaxScaler, OneHotEncoder, LabelEncoder
-from scipy.stats import zscore
-
-<<<<<<< HEAD
-NUMERIC_TYPES = [
-    pl.Int8, pl.Int16, pl.Int32, pl.Int64, 
-    pl.UInt8, pl.UInt16, pl.UInt32, pl.UInt64, 
-    pl.Float32, pl.Float64
-]
-=======
+
 import plotly.express as px
 from sklearn.preprocessing import StandardScaler, MinMaxScaler, OneHotEncoder, LabelEncoder
 from scipy.stats import zscore
 from sklearn import __version__ as sklearn_version
->>>>>>> a2a9d8f6
 
 # Function to load datasets
 def load_datasets(folder_path):
@@ -24,14 +13,8 @@
     return files
 
 # Function to load selected dataset
-<<<<<<< HEAD
-def load_data(file_path, limit=None) -> pl.dataframe:
-    """Loads data from the selected CSV file and applies a row limit."""
-    data = pl.read_parquet(file_path)
-=======
 def load_data(file_path, limit=None):
     data = pd.read_csv(file_path)
->>>>>>> a2a9d8f6
     if limit:
         data = data.head(limit)
     return data
@@ -44,12 +27,7 @@
     return df
 
 # Function to generate a summary of the dataset
-<<<<<<< HEAD
-def generate_summary(df: pl.DataFrame):
-    """Generates a summary of the DataFrame."""
-=======
 def generate_summary(df):
->>>>>>> a2a9d8f6
     summary = {
         'Number of Rows': len(df),
         'Number of Columns': len(df.columns),
@@ -61,21 +39,10 @@
 
 # Function to display detailed statistics for each column
 def detailed_statistics(df):
-<<<<<<< HEAD
-    """Displays detailed statistics for each column."""
-    return df.describe()
+    return df.describe(include='all')
 
 # Function to generate a column-level summary
 def column_summary(df, col):
-    """Generates a detailed summary for a single column."""
-    column = df[col]
-    dtype = column.dtype
-=======
-    return df.describe(include='all')
-
-# Function to generate a column-level summary
-def column_summary(df, col):
->>>>>>> a2a9d8f6
     summary = {
         'Data Type': dtype,
         'Unique Values': column.n_unique(),
@@ -99,10 +66,6 @@
             if target_column not in df.columns:
                 raise KeyError(f"Column '{target_column}' not found.")
 
-<<<<<<< HEAD
-            # Define the condition based on the rule type
-=======
->>>>>>> a2a9d8f6
             if rule.rule_type == "Range Check":
                 # 'eval' the custom condition (should be a string like "x > 10 and x < 20")
                 condition = pl.col(target_column).apply(lambda x: eval(rule.condition))
@@ -112,17 +75,9 @@
                 # Polars uniqueness check is done through n_unique comparison
                 condition = (pl.col(target_column).n_unique() == pl.col(target_column).count())
             elif rule.rule_type == "Custom Lambda":
-<<<<<<< HEAD
-                # Custom Lambda condition provided by the user
-                condition = pl.col(target_column).apply(eval(rule.condition))  # Ensure rule.condition is a valid lambda
-
-            # Apply the condition and check for violations
-            if not df.select(condition).to_series().all():
-=======
                 condition = eval(rule.condition)
 
             if not df[target_column].apply(condition).all():
->>>>>>> a2a9d8f6
                 violations.append({
                     'column': target_column,
                     'message': rule.message,
@@ -144,37 +99,6 @@
     
     return violations
 
-<<<<<<< HEAD
-def apply_actions_to_dataset(dataset, actions):
-    """
-    Apply a list of actions to a dataset.
-    
-    Args:
-        dataset (DataFrame): The dataset to which actions will be applied.
-        actions (list): List of DatasetAction objects.
-        
-    Returns:
-        DataFrame: The dataset after all actions have been applied.
-    """
-    for action in actions:
-        action_type = action.action_type
-        parameters = json.loads(action.parameters)  # Decode JSON string to dictionary
-        
-        if action_type == "Rename Column":
-            dataset = dataset.rename({parameters["old_name"]: parameters["new_name"]})
-        
-        elif action_type == "Change Data Type":
-            dataset = dataset.with_column(pl.col(parameters["column"]).cast(parameters["new_type"]))
-        
-        elif action_type == "Delete Column":
-            dataset = dataset.drop(parameters["columns"])
-        
-        elif action_type == "Filter Rows":
-            dataset = dataset.filter(pl.col(parameters["condition"]))
-        
-        elif action_type == "Add Calculated Column":
-            dataset = dataset.with_column(pl.eval(parameters["formula"]).alias(parameters["new_column"]))
-=======
 def apply_operations_to_dataset(dataset, operations):
     for operation in operations:
         operation_type = operation.operation_type
@@ -194,7 +118,6 @@
         
         elif operation_type == "Add Calculated Column":
             dataset[parameters["new_column"]] = eval(parameters["formula"], {'__builtins__': None}, dataset)
->>>>>>> a2a9d8f6
         
         elif operation_type == "Fill Missing Values":
             if parameters["method"] == "Specific Value":
@@ -209,19 +132,6 @@
                 mode = dataset[parameters["column"]].mode()[0]
                 dataset = dataset.fill_null(mode)
         
-<<<<<<< HEAD
-        elif action_type == "Duplicate Column":
-            dataset = dataset.with_column(dataset[parameters["column"]].alias(f"{parameters['column']}_duplicate"))
-        
-        elif action_type == "Reorder Columns":
-            dataset = dataset.select(parameters["new_order"])
-        
-        elif action_type == "Replace Values":
-            dataset = dataset.with_column(pl.col(parameters["column"]).replace(parameters["to_replace"], parameters["replace_with"]))
-        
-        # Handle Preprocessing Actions
-        elif action_type == "Scale Data":
-=======
         elif operation_type == "Duplicate Column":
             dataset[f"{parameters['column']}_duplicate"] = dataset[parameters["column"]]
         
@@ -232,7 +142,6 @@
             dataset[parameters["column"]].replace(parameters["to_replace"], parameters["replace_with"], inplace=True)
 
         elif operation_type == "Scale Data":
->>>>>>> a2a9d8f6
             scaler = StandardScaler() if parameters["method"] == "StandardScaler" else MinMaxScaler()
             scaled_data = scaler.fit_transform(dataset[parameters["columns"]])
             dataset = dataset.with_columns([pl.Series(col, scaled_data[:, idx]) for idx, col in enumerate(parameters["columns"])])
@@ -247,15 +156,9 @@
             else:
                 encoder = LabelEncoder()
                 for col in parameters["columns"]:
-<<<<<<< HEAD
-                    dataset = dataset.with_column(pl.col(col).apply(lambda x: encoder.fit_transform(x)))
-        
-        elif action_type == "Impute Missing Values":
-=======
                     dataset[col] = encoder.fit_transform(dataset[col])
 
         elif operation_type == "Impute Missing Values":
->>>>>>> a2a9d8f6
             for col in parameters["columns"]:
                 if parameters["method"] == "Mean":
                     mean = dataset[col].mean()
@@ -274,18 +177,10 @@
                 IQR = Q3 - Q1
                 dataset = dataset.filter(~((pl.col(parameters["column"]) < (Q1 - 1.5 * IQR)) | (pl.col(parameters["column"]) > (Q3 + 1.5 * IQR))))
             elif parameters["method"] == "Z-Score Method":
-<<<<<<< HEAD
-                z_scores = zscore(dataset[parameters["column"]])
-                dataset = dataset.filter(pl.col(parameters["column"]).apply(lambda x: abs(x) < 3))
-        
-        elif action_type == "Merge Datasets":
-            from models import get_db, DatasetAction, Dataset, DatasetVersion  # Import the Dataset model and database session
-=======
                 dataset = dataset[(zscore(dataset[parameters["column"]]).abs() < 3)]
 
         elif operation_type == "Merge Datasets":
             from models import get_db, DatasetOperation, Dataset, DatasetVersion
->>>>>>> a2a9d8f6
             from sqlalchemy.orm import Session
 
             merge_with = parameters["merge_with"]
@@ -306,11 +201,6 @@
             if operations:
                 selected_data = apply_operations_to_dataset(selected_data, operations)
 
-<<<<<<< HEAD
-            # Perform the merge between the original dataset and the selected merge dataset version
-            dataset = dataset.join(selected_data, on=merge_column, how=join_type)
-=======
             dataset = pd.merge(dataset, selected_data, on=merge_column, how=join_type)
->>>>>>> a2a9d8f6
 
     return dataset