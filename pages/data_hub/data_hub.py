--- conflicted
+++ resolved
@@ -112,11 +112,7 @@
             selected_data = apply_operations_to_dataset(selected_data, operations)
         
         st.session_state.original_data = selected_data
-<<<<<<< HEAD
         st.session_state.unfiltered_data = selected_data.clone()  # Save a copy for filter options
-=======
-        st.session_state.unfiltered_data = selected_data.copy()
->>>>>>> a2a9d8f6
 
         with st.sidebar.expander("Filters", expanded=False):
             filters = {}
